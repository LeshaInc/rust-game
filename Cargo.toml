--- conflicted
+++ resolved
@@ -17,11 +17,6 @@
 [workspace.dependencies]
 anyhow = "1.0"
 bevy-inspector-egui = "0.19"
-<<<<<<< HEAD
-bevy_egui = "0.21"
-=======
-bevy_rapier3d = "0.22"
->>>>>>> 3f949cf7
 bitflags = "2.3"
 bytemuck = "1.13"
 contour = "0.10"
@@ -35,10 +30,6 @@
 ron = "0.8"
 smallvec = "1.11"
 spade = "2.2"
-<<<<<<< HEAD
-tracing-tracy = { version = "0.10", features = ["ondemand"] }
-bevy_xpbd_3d = { git = "https://github.com/Jondolf/bevy_xpbd.git", features = ["debug-plugin"] }
-=======
 zstd = "0.12"
 
 [workspace.dependencies.bevy]
@@ -70,6 +61,10 @@
 version = "0.21"
 default-features = false
 
+[workspace.dependencies.bevy_xpbd_3d]
+git = "https://github.com/Jondolf/bevy_xpbd.git"
+features = ["debug-plugin"]
+
 [workspace.dependencies.image]
 version = "0.24"
 default-features = false
@@ -90,7 +85,6 @@
 [workspace.dependencies.tracing-tracy]
 version = "0.10"
 features = ["ondemand"]
->>>>>>> 3f949cf7
 
 [profile.dev]
 opt-level = 1
