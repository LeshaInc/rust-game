--- conflicted
+++ resolved
@@ -5,11 +5,6 @@
 use bevy_xpbd_3d::prelude::*;
 use rand::Rng;
 use rg_billboard::ScatterMultiBillboard;
-<<<<<<< HEAD
-=======
-use rg_core::CollisionLayers;
-use rg_navigation::NavMeshAffector;
->>>>>>> 04f59db6
 use rg_pixel_material::PixelMaterial;
 use rg_worldgen::{Biome, WorldMaps, WORLD_SCALE};
 
@@ -93,13 +88,7 @@
                 // crown collider
                 commands.spawn((
                     TransformBundle::from(Transform::from_xyz(0.0, 0.0, 0.25)),
-<<<<<<< HEAD
-                    Collider::ball(0.3),
-=======
-                    NavMeshAffector,
                     Collider::ball(0.5),
-                    CollisionLayers::STATIC_GROUP,
->>>>>>> 04f59db6
                 ));
                 fun_name();
             })
