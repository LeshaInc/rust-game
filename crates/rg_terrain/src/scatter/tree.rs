use std::f32::consts::TAU;

use bevy::asset::AssetPath;
use bevy::ecs::system::SystemState;
use bevy::prelude::*;
use bevy::reflect::{TypePath, TypeUuid};
use bevy::render::render_resource::AsBindGroup;
use bevy_xpbd_3d::prelude::*;
use rand::Rng;
use rg_billboard::{BillboardMaterial, BillboardMaterialPlugin, ScatterMultiBillboard};
use rg_core::CollisionLayers;
use rg_pixel_material::{GlobalDitherOffset, GlobalFogHeight, PixelMaterial};
use rg_worldgen::{Biome, WorldMaps, WORLD_SCALE};

use super::ScatterPrototype;

#[derive(Resource)]
pub struct TreePrototype {
    trunk_mesh: Handle<Mesh>,
    crown_mesh: Handle<Mesh>,
    pixel_material: Handle<PixelMaterial>,
    leaves_material: Handle<LeavesMaterial>,
}

impl ScatterPrototype for TreePrototype {
    const SEED: u64 = 8008601448057192775;

    fn build_app(app: &mut App) {
        app.add_plugins(BillboardMaterialPlugin::<LeavesMaterial>::default())
            .add_systems(PostUpdate, update_globals);
    }

    fn poisson_disc_min_radius(&self) -> f32 {
        4.0
    }

    fn density(&self, world_maps: &WorldMaps, pos: Vec2) -> f32 {
        let elevation = world_maps.elevation.sample(pos / WORLD_SCALE);
        if elevation <= 0.0 {
            return 0.0;
        }

        let biome = world_maps
            .biomes
            .get((pos / WORLD_SCALE).as_ivec2())
            .copied()
            .unwrap_or(Biome::Ocean);

        match biome {
            Biome::Ocean => 0.0,
            Biome::Forest => 1.0,
            Biome::Plains => 0.1,
        }
    }

    fn spawn<R: Rng>(&self, rng: &mut R, commands: &mut Commands, mut pos: Vec3) -> Entity {
        pos.z -= rng.gen_range(0.00..=0.2);

        let angle = rng.gen_range(0.0..TAU);
        let rotation = Quat::from_rotation_z(angle);
        let scale = rng.gen_range(0.7..=1.0);

        let transform = Transform {
            translation: pos,
            rotation,
            scale: Vec3::splat(scale),
        };

        commands
            .spawn((
                Name::new("Tree"),
                MaterialMeshBundle {
                    transform,
                    mesh: self.trunk_mesh.clone(),
                    material: self.pixel_material.clone(),
                    ..default()
                },
            ))
            .with_children(|commands| {
                // crown
                commands.spawn(MaterialMeshBundle {
                    mesh: self.crown_mesh.clone(),
                    material: self.pixel_material.clone(),
                    ..default()
                });

                // leaves
                commands.spawn((
                    TransformBundle::default(),
                    VisibilityBundle::default(),
                    self.leaves_material.clone(),
                    ScatterMultiBillboard {
                        seed: 0,
                        count: 2048,
                        move_along_normal: 0.1..0.2,
                        instance_size: Vec2::new(12.0 / 48.0, 10.0 / 48.0),
                        instance_color: Vec3::new(1.0, 1.0, 1.0),
                        anchor: Vec2::new(0.5, 0.5),
                        mesh: self.crown_mesh.clone(),
                    },
                ));

                // trunk collider
                commands.spawn((
<<<<<<< HEAD
                    TransformBundle::default(),
                    RigidBody::Static,
                    Collider::capsule_endpoints(0.32 * Vec3::Z, 1.6 * Vec3::Z, 0.32),
=======
                    TransformBundle::from(Transform::from_xyz(0.0, 0.0, 1.28)),
                    Collider::capsule_z(1.28, 0.32),
                    CollisionLayers::STATIC_GROUP,
>>>>>>> 571ecda6
                ));

                // crown collider
                commands.spawn((
                    RigidBody::Static,
                    TransformBundle::from(Transform::from_xyz(0.0, 0.0, 3.5)),
                    Collider::ball(1.0),
                    CollisionLayers::STATIC_GROUP,
                ));
            })
            .id()
    }
}

impl FromWorld for TreePrototype {
    fn from_world(world: &mut World) -> Self {
        let mut system_state: SystemState<(
            Res<AssetServer>,
            ResMut<Assets<PixelMaterial>>,
            ResMut<Assets<LeavesMaterial>>,
        )> = SystemState::new(world);
        let (asset_server, mut pixel_materials, mut leaves_materials) = system_state.get_mut(world);

        let trunk_mesh = asset_server.load("tree.glb#Mesh0/Primitive0");
        let crown_mesh = asset_server.load("tree.glb#Mesh1/Primitive0");

        let pixel_material = pixel_materials.add(PixelMaterial {
            bands: 4,
            ..default()
        });

        let leaves_material = leaves_materials.add(LeavesMaterial {
            texture: asset_server.load("images/leaf.png"),
            noise: asset_server.load("images/noise.png"),
            dither_offset: UVec2::ZERO,
            fog_height: 0.0,
        });

        Self {
            trunk_mesh,
            crown_mesh,
            pixel_material,
            leaves_material,
        }
    }
}

#[derive(Debug, Default, Clone, Component, AsBindGroup, TypeUuid, TypePath)]
#[uuid = "8b047c11-1b1d-4590-b5e8-e33f50c61b37"]
pub struct LeavesMaterial {
    #[uniform(0)]
    pub dither_offset: UVec2,
    #[uniform(0)]
    pub fog_height: f32,
    #[texture(1)]
    #[sampler(2)]
    pub texture: Handle<Image>,
    #[texture(3)]
    #[sampler(4)]
    pub noise: Handle<Image>,
}

impl BillboardMaterial for LeavesMaterial {
    fn vertex_shader() -> AssetPath<'static> {
        "shaders/leaves.wgsl".into()
    }

    fn fragment_shader() -> AssetPath<'static> {
        "shaders/leaves.wgsl".into()
    }
}

fn update_globals(
    mut materials: ResMut<Assets<LeavesMaterial>>,
    dither_offset: Res<GlobalDitherOffset>,
    fog_height: Res<GlobalFogHeight>,
) {
    for (_, material) in materials.iter_mut() {
        material.dither_offset = dither_offset.0;
        material.fog_height = fog_height.0;
    }
}<|MERGE_RESOLUTION|>--- conflicted
+++ resolved
@@ -8,7 +8,6 @@
 use bevy_xpbd_3d::prelude::*;
 use rand::Rng;
 use rg_billboard::{BillboardMaterial, BillboardMaterialPlugin, ScatterMultiBillboard};
-use rg_core::CollisionLayers;
 use rg_pixel_material::{GlobalDitherOffset, GlobalFogHeight, PixelMaterial};
 use rg_worldgen::{Biome, WorldMaps, WORLD_SCALE};
 
@@ -102,15 +101,9 @@
 
                 // trunk collider
                 commands.spawn((
-<<<<<<< HEAD
                     TransformBundle::default(),
                     RigidBody::Static,
                     Collider::capsule_endpoints(0.32 * Vec3::Z, 1.6 * Vec3::Z, 0.32),
-=======
-                    TransformBundle::from(Transform::from_xyz(0.0, 0.0, 1.28)),
-                    Collider::capsule_z(1.28, 0.32),
-                    CollisionLayers::STATIC_GROUP,
->>>>>>> 571ecda6
                 ));
 
                 // crown collider
@@ -118,7 +111,6 @@
                     RigidBody::Static,
                     TransformBundle::from(Transform::from_xyz(0.0, 0.0, 3.5)),
                     Collider::ball(1.0),
-                    CollisionLayers::STATIC_GROUP,
                 ));
             })
             .id()
