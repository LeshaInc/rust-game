mod material;
mod mesh;

use bevy::prelude::*;
use bevy::tasks::{AsyncComputeTaskPool, Task};
use bevy_xpbd_3d::prelude::*;
use futures_lite::future;
<<<<<<< HEAD
use rg_core::CollisionLayer;
use rg_worldgen::{SharedWorldMaps, WorldSeed};
=======
use rg_core::CollisionLayers;
>>>>>>> 3f949cf7

use self::material::{SurfaceMaterials, SurfaceMaterialsPlugin};
use self::mesh::{generate_mesh, MeshResult};
use crate::{Chunk, SharedChunkMaps, MAX_TASKS_IN_FLIGHT};

pub struct SurfacePlugin;

impl Plugin for SurfacePlugin {
    fn build(&self, app: &mut App) {
        app.add_plugins(SurfaceMaterialsPlugin).add_systems(
            Update,
            (
                schedule_tasks,
                update_tasks.run_if(|q: Query<&SurfaceTask>| !q.is_empty()),
            ),
        );
    }
}

#[derive(Component)]
struct SurfaceTask(Task<MeshResult>);

fn schedule_tasks(
    q_chunks: Query<
        (Entity, &SharedChunkMaps),
        (With<Chunk>, Without<Handle<Mesh>>, Without<SurfaceTask>),
    >,
    q_in_flight: Query<(), With<SurfaceTask>>,
    mut commands: Commands,
) {
    let task_pool = AsyncComputeTaskPool::get();

    let mut in_flight = q_in_flight.iter().count();

    for (chunk_id, chunk_maps) in q_chunks.iter() {
        if in_flight >= MAX_TASKS_IN_FLIGHT {
            break;
        }

        in_flight += 1;

        let chunk_maps = chunk_maps.clone();
        let task = task_pool
            .spawn(async move { generate_mesh(&chunk_maps.height_map, &chunk_maps.water_map) });
        commands.entity(chunk_id).insert(SurfaceTask(task));
    }
}

fn update_tasks(
    mut q_chunks: Query<(Entity, &mut SurfaceTask)>,
    mut commands: Commands,
    mut meshes: ResMut<Assets<Mesh>>,
    material: Res<SurfaceMaterials>,
) {
    for (chunk_id, mut task) in q_chunks.iter_mut() {
        let Some(res) = future::block_on(future::poll_once(&mut task.0)) else {
            continue;
        };

<<<<<<< HEAD
        commands.entity(chunk_id).remove::<SurfaceTask>().insert((
            meshes.add(res.mesh),
            material.0.clone(),
            RigidBody::Static,
            res.collider,
            Friction::new(1.0),
            DebugRender::none(),
            CollisionLayers::new(
                [CollisionLayer::Static],
                [CollisionLayer::Dynamic, CollisionLayer::Character],
            ),
        ));
=======
        let water = commands
            .spawn(MaterialMeshBundle {
                mesh: meshes.add(res.water_mesh),
                material: material.water.clone(),
                ..default()
            })
            .id();

        commands
            .entity(chunk_id)
            .remove::<SurfaceTask>()
            .insert((
                meshes.add(res.terrain_mesh),
                res.terrain_collider,
                CollisionLayers::STATIC_WALKABLE_GROUP,
                material.terrain.clone(),
            ))
            .add_child(water);
>>>>>>> 3f949cf7
    }
}<|MERGE_RESOLUTION|>--- conflicted
+++ resolved
@@ -5,12 +5,7 @@
 use bevy::tasks::{AsyncComputeTaskPool, Task};
 use bevy_xpbd_3d::prelude::*;
 use futures_lite::future;
-<<<<<<< HEAD
 use rg_core::CollisionLayer;
-use rg_worldgen::{SharedWorldMaps, WorldSeed};
-=======
-use rg_core::CollisionLayers;
->>>>>>> 3f949cf7
 
 use self::material::{SurfaceMaterials, SurfaceMaterialsPlugin};
 use self::mesh::{generate_mesh, MeshResult};
@@ -70,20 +65,6 @@
             continue;
         };
 
-<<<<<<< HEAD
-        commands.entity(chunk_id).remove::<SurfaceTask>().insert((
-            meshes.add(res.mesh),
-            material.0.clone(),
-            RigidBody::Static,
-            res.collider,
-            Friction::new(1.0),
-            DebugRender::none(),
-            CollisionLayers::new(
-                [CollisionLayer::Static],
-                [CollisionLayer::Dynamic, CollisionLayer::Character],
-            ),
-        ));
-=======
         let water = commands
             .spawn(MaterialMeshBundle {
                 mesh: meshes.add(res.water_mesh),
@@ -97,11 +78,16 @@
             .remove::<SurfaceTask>()
             .insert((
                 meshes.add(res.terrain_mesh),
+                material.terrain.clone(),
+                RigidBody::Static,
                 res.terrain_collider,
-                CollisionLayers::STATIC_WALKABLE_GROUP,
-                material.terrain.clone(),
+                Friction::new(1.0),
+                DebugRender::none(),
+                CollisionLayers::new(
+                    [CollisionLayer::Static],
+                    [CollisionLayer::Dynamic, CollisionLayer::Character],
+                ),
             ))
             .add_child(water);
->>>>>>> 3f949cf7
     }
 }